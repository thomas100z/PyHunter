{
    "_meta": {
        "hash": {
            "sha256": "4bdd3b4358429b29c6bc83900d001fd7d5c209a7f7a26a523aa7d47edb3d6e6c"
        },
        "pipfile-spec": 6,
        "requires": {},
        "sources": [
            {
                "name": "pypi",
                "url": "https://pypi.python.org/simple",
                "verify_ssl": true
            }
        ]
    },
    "default": {
        "appdirs": {
            "hashes": [
                "sha256:9e5896d1372858f8dd3344faf4e5014d21849c756c8d5701f78f8a103b372d92",
                "sha256:d8b24664561d0d34ddfaec54636d502d7cea6e29c3eaf68f3df6180863e2166e"
            ],
            "index": "pypi",
            "version": "==1.4.3"
        },
        "autopep8": {
            "hashes": [
                "sha256:0f592a0447acea0c2b0a9602be1e4e3d86db52badd2e3c84f0193bfd89fd3a43"
            ],
            "index": "pypi",
            "version": "==1.5"
        },
        "bleach": {
            "hashes": [
                "sha256:213336e49e102af26d9cde77dd2d0397afabc5a6bf2fed985dc35b5d1e285a16",
                "sha256:3fdf7f77adcf649c9911387df51254b813185e32b2c6619f690b593a617e19fa"
            ],
            "version": "==3.1.0"
        },
        "certifi": {
            "hashes": [
                "sha256:017c25db2a153ce562900032d5bc68e9f191e44e9a0f762f373977de9df1fbb3",
                "sha256:25b64c7da4cd7479594d035c08c2d809eb4aab3a26e5a990ea98cc450c320f1f"
            ],
            "version": "==2019.11.28"
<<<<<<< HEAD
=======
        },
        "cffi": {
            "hashes": [
                "sha256:0b49274afc941c626b605fb59b59c3485c17dc776dc3cc7cc14aca74cc19cc42",
                "sha256:0e3ea92942cb1168e38c05c1d56b0527ce31f1a370f6117f1d490b8dcd6b3a04",
                "sha256:135f69aecbf4517d5b3d6429207b2dff49c876be724ac0c8bf8e1ea99df3d7e5",
                "sha256:19db0cdd6e516f13329cba4903368bff9bb5a9331d3410b1b448daaadc495e54",
                "sha256:2781e9ad0e9d47173c0093321bb5435a9dfae0ed6a762aabafa13108f5f7b2ba",
                "sha256:291f7c42e21d72144bb1c1b2e825ec60f46d0a7468f5346841860454c7aa8f57",
                "sha256:2c5e309ec482556397cb21ede0350c5e82f0eb2621de04b2633588d118da4396",
                "sha256:2e9c80a8c3344a92cb04661115898a9129c074f7ab82011ef4b612f645939f12",
                "sha256:32a262e2b90ffcfdd97c7a5e24a6012a43c61f1f5a57789ad80af1d26c6acd97",
                "sha256:3c9fff570f13480b201e9ab69453108f6d98244a7f495e91b6c654a47486ba43",
                "sha256:415bdc7ca8c1c634a6d7163d43fb0ea885a07e9618a64bda407e04b04333b7db",
                "sha256:42194f54c11abc8583417a7cf4eaff544ce0de8187abaf5d29029c91b1725ad3",
                "sha256:4424e42199e86b21fc4db83bd76909a6fc2a2aefb352cb5414833c030f6ed71b",
                "sha256:4a43c91840bda5f55249413037b7a9b79c90b1184ed504883b72c4df70778579",
                "sha256:599a1e8ff057ac530c9ad1778293c665cb81a791421f46922d80a86473c13346",
                "sha256:5c4fae4e9cdd18c82ba3a134be256e98dc0596af1e7285a3d2602c97dcfa5159",
                "sha256:5ecfa867dea6fabe2a58f03ac9186ea64da1386af2159196da51c4904e11d652",
                "sha256:62f2578358d3a92e4ab2d830cd1c2049c9c0d0e6d3c58322993cc341bdeac22e",
                "sha256:6471a82d5abea994e38d2c2abc77164b4f7fbaaf80261cb98394d5793f11b12a",
                "sha256:6d4f18483d040e18546108eb13b1dfa1000a089bcf8529e30346116ea6240506",
                "sha256:71a608532ab3bd26223c8d841dde43f3516aa5d2bf37b50ac410bb5e99053e8f",
                "sha256:74a1d8c85fb6ff0b30fbfa8ad0ac23cd601a138f7509dc617ebc65ef305bb98d",
                "sha256:7b93a885bb13073afb0aa73ad82059a4c41f4b7d8eb8368980448b52d4c7dc2c",
                "sha256:7d4751da932caaec419d514eaa4215eaf14b612cff66398dd51129ac22680b20",
                "sha256:7f627141a26b551bdebbc4855c1157feeef18241b4b8366ed22a5c7d672ef858",
                "sha256:8169cf44dd8f9071b2b9248c35fc35e8677451c52f795daa2bb4643f32a540bc",
                "sha256:aa00d66c0fab27373ae44ae26a66a9e43ff2a678bf63a9c7c1a9a4d61172827a",
                "sha256:ccb032fda0873254380aa2bfad2582aedc2959186cce61e3a17abc1a55ff89c3",
                "sha256:d754f39e0d1603b5b24a7f8484b22d2904fa551fe865fd0d4c3332f078d20d4e",
                "sha256:d75c461e20e29afc0aee7172a0950157c704ff0dd51613506bd7d82b718e7410",
                "sha256:dcd65317dd15bc0451f3e01c80da2216a31916bdcffd6221ca1202d96584aa25",
                "sha256:e570d3ab32e2c2861c4ebe6ffcad6a8abf9347432a37608fe1fbd157b3f0036b",
                "sha256:fd43a88e045cf992ed09fa724b5315b790525f2676883a6ea64e3263bae6549d"
            ],
            "version": "==1.13.2"
>>>>>>> 7c45d9f4
        },
        "chardet": {
            "hashes": [
                "sha256:84ab92ed1c4d4f16916e05906b6b75a6c0fb5db821cc65e70cbd64a3e2a5eaae",
                "sha256:fc323ffcaeaed0e0a02bf4d117757b98aed530d9ed4531e3e15460124c106691"
            ],
            "version": "==3.0.4"
        },
        "cryptography": {
            "hashes": [
                "sha256:02079a6addc7b5140ba0825f542c0869ff4df9a69c360e339ecead5baefa843c",
                "sha256:1df22371fbf2004c6f64e927668734070a8953362cd8370ddd336774d6743595",
                "sha256:369d2346db5934345787451504853ad9d342d7f721ae82d098083e1f49a582ad",
                "sha256:3cda1f0ed8747339bbdf71b9f38ca74c7b592f24f65cdb3ab3765e4b02871651",
                "sha256:44ff04138935882fef7c686878e1c8fd80a723161ad6a98da31e14b7553170c2",
                "sha256:4b1030728872c59687badcca1e225a9103440e467c17d6d1730ab3d2d64bfeff",
                "sha256:58363dbd966afb4f89b3b11dfb8ff200058fbc3b947507675c19ceb46104b48d",
                "sha256:6ec280fb24d27e3d97aa731e16207d58bd8ae94ef6eab97249a2afe4ba643d42",
                "sha256:7270a6c29199adc1297776937a05b59720e8a782531f1f122f2eb8467f9aab4d",
                "sha256:73fd30c57fa2d0a1d7a49c561c40c2f79c7d6c374cc7750e9ac7c99176f6428e",
                "sha256:7f09806ed4fbea8f51585231ba742b58cbcfbfe823ea197d8c89a5e433c7e912",
                "sha256:90df0cc93e1f8d2fba8365fb59a858f51a11a394d64dbf3ef844f783844cc793",
                "sha256:971221ed40f058f5662a604bd1ae6e4521d84e6cad0b7b170564cc34169c8f13",
                "sha256:a518c153a2b5ed6b8cc03f7ae79d5ffad7315ad4569b2d5333a13c38d64bd8d7",
                "sha256:b0de590a8b0979649ebeef8bb9f54394d3a41f66c5584fff4220901739b6b2f0",
                "sha256:b43f53f29816ba1db8525f006fa6f49292e9b029554b3eb56a189a70f2a40879",
                "sha256:d31402aad60ed889c7e57934a03477b572a03af7794fa8fb1780f21ea8f6551f",
                "sha256:de96157ec73458a7f14e3d26f17f8128c959084931e8997b9e655a39c8fde9f9",
                "sha256:df6b4dca2e11865e6cfbfb708e800efb18370f5a46fd601d3755bc7f85b3a8a2",
                "sha256:ecadccc7ba52193963c0475ac9f6fa28ac01e01349a2ca48509667ef41ffd2cf",
                "sha256:fb81c17e0ebe3358486cd8cc3ad78adbae58af12fc2bf2bc0bb84e8090fa5ce8"
            ],
            "version": "==2.8"
        },
        "docutils": {
            "hashes": [
                "sha256:0c5b78adfbf7762415433f5515cd5c9e762339e23369dbe8000d84a4bf4ab3af",
                "sha256:c2de3a60e9e7d07be26b7f2b00ca0309c207e06c100f9cc2a94931fc75a478fc"
            ],
            "version": "==0.16"
        },
        "idna": {
            "hashes": [
                "sha256:c357b3f628cf53ae2c4c05627ecc484553142ca23264e593d327bcde5e9c3407",
                "sha256:ea8b7f6188e6fa117537c3df7da9fc686d485087abf6ac197f9c46432f7e4a3c"
            ],
            "version": "==2.8"
        },
<<<<<<< HEAD
        "importlib-metadata": {
            "hashes": [
                "sha256:06f5b3a99029c7134207dd882428a66992a9de2bef7c2b699b5641f9886c3302",
                "sha256:b97607a1a18a5100839aec1dc26a1ea17ee0d93b20b0f008d80a5a050afb200b"
            ],
            "markers": "python_version < '3.8'",
            "version": "==1.5.0"
=======
        "jeepney": {
            "hashes": [
                "sha256:0ba6d8c597e9bef1ebd18aaec595f942a264e25c1a48f164d46120eacaa2e9bb",
                "sha256:6f45dce1125cf6c58a1c88123d3831f36a789f9204fbad3172eac15f8ccd08d0"
            ],
            "markers": "sys_platform == 'linux'",
            "version": "==0.4.2"
>>>>>>> 7c45d9f4
        },
        "keyring": {
            "hashes": [
                "sha256:1f393f7466314068961c7e1d508120c092bd71fa54e3d93b76180b526d4abc56",
                "sha256:24ae23ab2d6adc59138339e56843e33ec7b0a6b2f06302662477085c6c0aca00"
            ],
            "version": "==21.1.0"
        },
        "pkginfo": {
            "hashes": [
                "sha256:7424f2c8511c186cd5424bbf31045b77435b37a8d604990b79d4e70d741148bb",
                "sha256:a6d9e40ca61ad3ebd0b72fbadd4fba16e4c0e4df0428c041e01e06eb6ee71f32"
            ],
            "index": "pypi",
            "version": "==1.5.0.1"
        },
        "pycodestyle": {
            "hashes": [
                "sha256:95a2219d12372f05704562a14ec30bc76b05a5b297b21a5dfe3f6fac3491ae56",
                "sha256:e40a936c9a450ad81df37f549d676d127b1b66000a6c500caa2b085bc0ca976c"
            ],
            "index": "pypi",
            "version": "==2.5.0"
        },
        "pycparser": {
            "hashes": [
                "sha256:a988718abfad80b6b157acce7bf130a30876d27603738ac39f140993246b25b3"
            ],
            "version": "==2.19"
        },
        "pygments": {
            "hashes": [
                "sha256:2a3fe295e54a20164a9df49c75fa58526d3be48e14aceba6d6b1e8ac0bfd6f1b",
                "sha256:98c8aa5a9f778fcd1026a17361ddaf7330d1b7c62ae97c3bb0ae73e0b9b6b0fe"
            ],
            "version": "==2.5.2"
        },
        "pyparsing": {
            "hashes": [
                "sha256:4c830582a84fb022400b85429791bc551f1f4871c33f23e44f353119e92f969f",
                "sha256:c342dccb5250c08d45fd6f8b4a559613ca603b57498511740e65cd11a2e7dcec"
            ],
            "index": "pypi",
            "version": "==2.4.6"
        },
        "readme-renderer": {
            "hashes": [
                "sha256:bb16f55b259f27f75f640acf5e00cf897845a8b3e4731b5c1a436e4b8529202f",
                "sha256:c8532b79afc0375a85f10433eca157d6b50f7d6990f337fa498c96cd4bfc203d"
            ],
            "version": "==24.0"
        },
        "requests": {
            "hashes": [
                "sha256:11e007a8a2aa0323f5a921e9e6a2d7e4e67d9877e85773fba9ba6419025cbeb4",
                "sha256:9cf5292fcd0f598c671cfc1e0d7d1a7f13bb8085e9a590f48c010551dc6c4b31"
            ],
            "index": "pypi",
            "version": "==2.22.0"
        },
        "requests-toolbelt": {
            "hashes": [
                "sha256:380606e1d10dc85c3bd47bf5a6095f815ec007be7a8b69c878507068df059e6f",
                "sha256:968089d4584ad4ad7c171454f0a5c6dac23971e9472521ea3b6d49d610aa6fc0"
            ],
            "index": "pypi",
            "version": "==0.9.1"
        },
        "secretstorage": {
            "hashes": [
                "sha256:15da8a989b65498e29be338b3b279965f1b8f09b9668bd8010da183024c8bff6",
                "sha256:b5ec909dde94d4ae2fa26af7c089036997030f0cf0a5cb372b4cccabd81c143b"
            ],
            "markers": "sys_platform == 'linux'",
            "version": "==3.1.2"
        },
        "six": {
            "hashes": [
                "sha256:236bdbdce46e6e6a3d61a337c0f8b763ca1e8717c03b369e87a7ec7ce1319c0a",
                "sha256:8f3cd2e254d8f793e7f3d6d9df77b92252b52637291d0f0da013c76ea2724b6c"
            ],
            "index": "pypi",
            "version": "==1.14.0"
        },
        "tqdm": {
            "hashes": [
<<<<<<< HEAD
                "sha256:01464d5950e9a07a8e463c2767883d9616c099c6502f6c7ef4e2e11d3065bd35",
                "sha256:5865f5fef9d739864ff341ddaa69894173ebacedb1aaafcf014de56343d01d5c"
            ],
            "index": "pypi",
            "version": "==4.42.0"
=======
                "sha256:7543892c59720e36e4212180274d8f58dde36803bc1f6370fd09afa20b8f5892",
                "sha256:f0ab01cf3ae5673d18f918700c0165e5fad0f26b5ebe4b34f62ead92686b5340"
            ],
            "index": "pypi",
            "version": "==4.40.2"
>>>>>>> 7c45d9f4
        },
        "twine": {
            "hashes": [
                "sha256:c1af8ca391e43b0a06bbc155f7f67db0bf0d19d284bfc88d1675da497a946124",
                "sha256:d561a5e511f70275e5a485a6275ff61851c16ffcb3a95a602189161112d9f160"
            ],
            "index": "pypi",
            "version": "==3.1.1"
        },
        "urllib3": {
            "hashes": [
                "sha256:2f3db8b19923a873b3e5256dc9c2dedfa883e33d87c690d9c7913e1f40673cdc",
                "sha256:87716c2d2a7121198ebcb7ce7cccf6ce5e9ba539041cfbaeecfb641dc0bf6acc"
            ],
            "version": "==1.25.8"
        },
        "webencodings": {
            "hashes": [
                "sha256:a0af1213f3c2226497a97e2b3aa01a7e4bee4f403f95be16fc9acd2947514a78",
                "sha256:b36a1c245f2d304965eb4e0a82848379241dc04b865afcc4aab16748587e1923"
            ],
            "version": "==0.5.1"
        },
        "zipp": {
            "hashes": [
                "sha256:ccc94ed0909b58ffe34430ea5451f07bc0c76467d7081619a454bf5c98b89e28",
                "sha256:feae2f18633c32fc71f2de629bfb3bd3c9325cd4419642b1f1da42ee488d9b98"
            ],
            "version": "==2.1.0"
        }
    },
    "develop": {
        "certifi": {
            "hashes": [
                "sha256:017c25db2a153ce562900032d5bc68e9f191e44e9a0f762f373977de9df1fbb3",
                "sha256:25b64c7da4cd7479594d035c08c2d809eb4aab3a26e5a990ea98cc450c320f1f"
            ],
            "version": "==2019.11.28"
        },
        "pbr": {
            "hashes": [
                "sha256:139d2625547dbfa5fb0b81daebb39601c478c21956dc57e2e07b74450a8c506b",
                "sha256:61aa52a0f18b71c5cc58232d2cf8f8d09cd67fcad60b742a60124cb8d6951488"
            ],
            "version": "==5.4.4"
        },
        "pipenv": {
            "hashes": [
                "sha256:56ad5f5cb48f1e58878e14525a6e3129d4306049cb76d2f6a3e95df0d5fc6330",
                "sha256:7df8e33a2387de6f537836f48ac6fcd94eda6ed9ba3d5e3fd52e35b5bc7ff49e",
                "sha256:a673e606e8452185e9817a987572b55360f4d28b50831ef3b42ac3cab3fee846"
            ],
            "version": "==2018.11.26"
        },
        "pipenv-to-requirements": {
            "hashes": [
                "sha256:1c18682a4ec70eb07261d2b558df3ee22ea00192663a1b98fd1e45e22946c163",
                "sha256:cb70471a17a7d4658caffe989539413313d51df1b3a54838bcd7e7d3ab3fcc18"
            ],
            "index": "pypi",
            "version": "==0.9.0"
        },
        "virtualenv": {
            "hashes": [
                "sha256:0d62c70883c0342d59c11d0ddac0d954d0431321a41ab20851facf2b222598f3",
                "sha256:55059a7a676e4e19498f1aad09b8313a38fcc0cdbe4fdddc0e9b06946d21b4bb"
            ],
            "version": "==16.7.9"
        },
        "virtualenv-clone": {
            "hashes": [
                "sha256:532f789a5c88adf339506e3ca03326f20ee82fd08ee5586b44dc859b5b4468c5",
                "sha256:c88ae171a11b087ea2513f260cdac9232461d8e9369bcd1dc143fc399d220557"
            ],
            "version": "==0.5.3"
        }
    }
}<|MERGE_RESOLUTION|>--- conflicted
+++ resolved
@@ -42,8 +42,6 @@
                 "sha256:25b64c7da4cd7479594d035c08c2d809eb4aab3a26e5a990ea98cc450c320f1f"
             ],
             "version": "==2019.11.28"
-<<<<<<< HEAD
-=======
         },
         "cffi": {
             "hashes": [
@@ -82,56 +80,6 @@
                 "sha256:fd43a88e045cf992ed09fa724b5315b790525f2676883a6ea64e3263bae6549d"
             ],
             "version": "==1.13.2"
->>>>>>> 7c45d9f4
-        },
-        "chardet": {
-            "hashes": [
-                "sha256:84ab92ed1c4d4f16916e05906b6b75a6c0fb5db821cc65e70cbd64a3e2a5eaae",
-                "sha256:fc323ffcaeaed0e0a02bf4d117757b98aed530d9ed4531e3e15460124c106691"
-            ],
-            "version": "==3.0.4"
-        },
-        "cryptography": {
-            "hashes": [
-                "sha256:02079a6addc7b5140ba0825f542c0869ff4df9a69c360e339ecead5baefa843c",
-                "sha256:1df22371fbf2004c6f64e927668734070a8953362cd8370ddd336774d6743595",
-                "sha256:369d2346db5934345787451504853ad9d342d7f721ae82d098083e1f49a582ad",
-                "sha256:3cda1f0ed8747339bbdf71b9f38ca74c7b592f24f65cdb3ab3765e4b02871651",
-                "sha256:44ff04138935882fef7c686878e1c8fd80a723161ad6a98da31e14b7553170c2",
-                "sha256:4b1030728872c59687badcca1e225a9103440e467c17d6d1730ab3d2d64bfeff",
-                "sha256:58363dbd966afb4f89b3b11dfb8ff200058fbc3b947507675c19ceb46104b48d",
-                "sha256:6ec280fb24d27e3d97aa731e16207d58bd8ae94ef6eab97249a2afe4ba643d42",
-                "sha256:7270a6c29199adc1297776937a05b59720e8a782531f1f122f2eb8467f9aab4d",
-                "sha256:73fd30c57fa2d0a1d7a49c561c40c2f79c7d6c374cc7750e9ac7c99176f6428e",
-                "sha256:7f09806ed4fbea8f51585231ba742b58cbcfbfe823ea197d8c89a5e433c7e912",
-                "sha256:90df0cc93e1f8d2fba8365fb59a858f51a11a394d64dbf3ef844f783844cc793",
-                "sha256:971221ed40f058f5662a604bd1ae6e4521d84e6cad0b7b170564cc34169c8f13",
-                "sha256:a518c153a2b5ed6b8cc03f7ae79d5ffad7315ad4569b2d5333a13c38d64bd8d7",
-                "sha256:b0de590a8b0979649ebeef8bb9f54394d3a41f66c5584fff4220901739b6b2f0",
-                "sha256:b43f53f29816ba1db8525f006fa6f49292e9b029554b3eb56a189a70f2a40879",
-                "sha256:d31402aad60ed889c7e57934a03477b572a03af7794fa8fb1780f21ea8f6551f",
-                "sha256:de96157ec73458a7f14e3d26f17f8128c959084931e8997b9e655a39c8fde9f9",
-                "sha256:df6b4dca2e11865e6cfbfb708e800efb18370f5a46fd601d3755bc7f85b3a8a2",
-                "sha256:ecadccc7ba52193963c0475ac9f6fa28ac01e01349a2ca48509667ef41ffd2cf",
-                "sha256:fb81c17e0ebe3358486cd8cc3ad78adbae58af12fc2bf2bc0bb84e8090fa5ce8"
-            ],
-            "version": "==2.8"
-        },
-        "docutils": {
-            "hashes": [
-                "sha256:0c5b78adfbf7762415433f5515cd5c9e762339e23369dbe8000d84a4bf4ab3af",
-                "sha256:c2de3a60e9e7d07be26b7f2b00ca0309c207e06c100f9cc2a94931fc75a478fc"
-            ],
-            "version": "==0.16"
-        },
-        "idna": {
-            "hashes": [
-                "sha256:c357b3f628cf53ae2c4c05627ecc484553142ca23264e593d327bcde5e9c3407",
-                "sha256:ea8b7f6188e6fa117537c3df7da9fc686d485087abf6ac197f9c46432f7e4a3c"
-            ],
-            "version": "==2.8"
-        },
-<<<<<<< HEAD
         "importlib-metadata": {
             "hashes": [
                 "sha256:06f5b3a99029c7134207dd882428a66992a9de2bef7c2b699b5641f9886c3302",
@@ -139,15 +87,6 @@
             ],
             "markers": "python_version < '3.8'",
             "version": "==1.5.0"
-=======
-        "jeepney": {
-            "hashes": [
-                "sha256:0ba6d8c597e9bef1ebd18aaec595f942a264e25c1a48f164d46120eacaa2e9bb",
-                "sha256:6f45dce1125cf6c58a1c88123d3831f36a789f9204fbad3172eac15f8ccd08d0"
-            ],
-            "markers": "sys_platform == 'linux'",
-            "version": "==0.4.2"
->>>>>>> 7c45d9f4
         },
         "keyring": {
             "hashes": [
@@ -234,19 +173,11 @@
         },
         "tqdm": {
             "hashes": [
-<<<<<<< HEAD
                 "sha256:01464d5950e9a07a8e463c2767883d9616c099c6502f6c7ef4e2e11d3065bd35",
                 "sha256:5865f5fef9d739864ff341ddaa69894173ebacedb1aaafcf014de56343d01d5c"
             ],
             "index": "pypi",
             "version": "==4.42.0"
-=======
-                "sha256:7543892c59720e36e4212180274d8f58dde36803bc1f6370fd09afa20b8f5892",
-                "sha256:f0ab01cf3ae5673d18f918700c0165e5fad0f26b5ebe4b34f62ead92686b5340"
-            ],
-            "index": "pypi",
-            "version": "==4.40.2"
->>>>>>> 7c45d9f4
         },
         "twine": {
             "hashes": [
